--- conflicted
+++ resolved
@@ -48,10 +48,6 @@
         If True (default), uses a non-centered parameterization for normal hyperpriors on grouped
         parameters. If False, naive (centered) parameterization is used.
     """
-<<<<<<< HEAD
-=======
-
->>>>>>> 329e699d
     # pylint: disable=too-many-instance-attributes
     def __init__(
         self,
@@ -449,17 +445,7 @@
         self.built = False
 
     def _add(
-<<<<<<< HEAD
-        self,
-        fixed=None,
-        random=None,
-        priors=None,
-        family="gaussian",
-        link=None,
-        categorical=None,
-=======
         self, fixed=None, random=None, priors=None, family="gaussian", link=None, categorical=None
->>>>>>> 329e699d
     ):
         """Internal version of add(), with the same arguments.
 
